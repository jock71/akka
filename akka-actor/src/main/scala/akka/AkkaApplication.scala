--- conflicted
+++ resolved
@@ -193,15 +193,10 @@
   // TODO think about memory consistency effects when doing funky stuff inside constructor
   val log: Logging = new EventHandlerLogging(eventHandler, this)
 
-<<<<<<< HEAD
-  // TODO think about memory consistency effects when doing funky stuff inside constructor
-=======
-  val reflective = new ReflectiveAccess(this)
-
+  // TODO think about memory consistency effects when doing funky stuff inside constructor
   val deadLetters = new DeadLetterActorRef(this)
 
   // TODO think about memory consistency effects when doing funky stuff inside an ActorRefProvider's constructor
->>>>>>> 550ed58b
   val deployer = new Deployer(this)
 
   val deathWatch = provider.createDeathWatch()
