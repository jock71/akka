--- conflicted
+++ resolved
@@ -1065,18 +1065,12 @@
     }
   }
 
-  // ==== NOT SUPPORTED ====
-<<<<<<< HEAD
-=======
-
   @throws(classOf[java.io.ObjectStreamException])
   private def writeReplace(): AnyRef = {
     SerializedActorRef(uuid, address, remoteAddress.getAddress.getHostAddress, remoteAddress.getPort, timeout)
   }
 
-  @deprecated("Will be removed without replacement, doesn't make any sense to have in the face of `become` and `unbecome`", "1.1")
-  def actorClass: Class[_ <: Actor] = unsupported
->>>>>>> cee934a9
+  // ==== NOT SUPPORTED ====
   def dispatcher_=(md: MessageDispatcher) {
     unsupported
   }
@@ -1308,6 +1302,8 @@
       if (ReflectiveAccess.RemoteModule.isEnabled)
         RemoteActorRef(new InetSocketAddress(hostname, port), address, timeout, None)
       else
-        throw new IllegalStateException("Trying to deserialize ActorRef (" + this + ") but it's not found in the local registry and remoting is not enabled!")
+        throw new IllegalStateException(
+          "Trying to deserialize ActorRef (" + this +
+            ") but it's not found in the local registry and remoting is not enabled!")
   }
 }