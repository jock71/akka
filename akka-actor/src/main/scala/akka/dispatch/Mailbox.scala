/**
 * Copyright (C) 2009-2011 Typesafe Inc. <http://www.typesafe.com>
 */

package akka.dispatch

import akka.AkkaException
import java.util.{ Comparator, PriorityQueue }
import akka.util._
import java.util.Queue
import akka.actor.ActorContext
import java.util.concurrent._
import atomic.{ AtomicInteger, AtomicReferenceFieldUpdater }
import annotation.tailrec

class MessageQueueAppendFailedException(message: String, cause: Throwable = null) extends AkkaException(message, cause)

private[dispatch] object Mailbox {

  type Status = Int

  /*
   * the following assigned numbers CANNOT be changed without looking at the code which uses them!
   */

  // primary status: only first three
  final val Open = 0 // _status is not initialized in AbstractMailbox, so default must be zero!
  final val Suspended = 1
  final val Closed = 2
  // secondary status: Scheduled bit may be added to Open/Suspended
  final val Scheduled = 4
}

/**
 * @author <a href="http://jonasboner.com">Jonas Bon&#233;r</a>
 */
abstract class Mailbox extends AbstractMailbox with MessageQueue with SystemMessageQueue with Runnable {
  import Mailbox._

  @inline
  final def status: Mailbox.Status = AbstractMailbox.updater.get(this)

  @inline
  final def isActive: Boolean = (status & 3) == Open

  @inline
  final def isSuspended: Boolean = (status & 3) == Suspended

  @inline
  final def isClosed: Boolean = status == Closed

  @inline
  final def isScheduled: Boolean = (status & Scheduled) != 0

  @inline
  protected final def updateStatus(oldStatus: Status, newStatus: Status): Boolean =
    AbstractMailbox.updater.compareAndSet(this, oldStatus, newStatus)

  @inline
  protected final def setStatus(newStatus: Status): Unit =
    AbstractMailbox.updater.set(this, newStatus)

  /**
   * Internal method to enforce a volatile write of the status
   */
  @tailrec
  final def acknowledgeStatus() {
    val s = status
    if (updateStatus(s, s)) ()
    else acknowledgeStatus()
  }

  /**
   * set new primary status Open. Caller does not need to worry about whether
   * status was Scheduled or not.
   */
  @tailrec
  final def becomeOpen(): Boolean = status match {
    case Closed ⇒ setStatus(Closed); false
    case s      ⇒ updateStatus(s, Open | s & Scheduled) || becomeOpen()
  }

  /**
   * set new primary status Suspended. Caller does not need to worry about whether
   * status was Scheduled or not.
   */
  @tailrec
  final def becomeSuspended(): Boolean = status match {
    case Closed ⇒ setStatus(Closed); false
    case s      ⇒ updateStatus(s, Suspended | s & Scheduled) || becomeSuspended()
  }

  /**
   * set new primary status Closed. Caller does not need to worry about whether
   * status was Scheduled or not.
   */
  @tailrec
  final def becomeClosed(): Boolean = status match {
    case Closed ⇒ setStatus(Closed); false
    case s      ⇒ updateStatus(s, Closed) || becomeClosed()
  }

  /**
   * Set Scheduled status, keeping primary status as is.
   */
  @tailrec
  final def setAsScheduled(): Boolean = {
    val s = status
    /*
     * only try to add Scheduled bit if pure Open/Suspended, not Closed or with
     * Scheduled bit already set (this is one of the reasons why the numbers
     * cannot be changed in object Mailbox above)
     */
    if (s <= Suspended) updateStatus(s, s | Scheduled) || setAsScheduled()
    else false
  }

  /**
   * Reset Scheduled status, keeping primary status as is.
   */
  @tailrec
  final def setAsIdle(): Boolean = {
    val s = status
    /*
     * only try to remove Scheduled bit if currently Scheduled, not Closed or
     * without Scheduled bit set (this is one of the reasons why the numbers
     * cannot be changed in object Mailbox above)
     */
    if (s >= Scheduled) {
      updateStatus(s, s & ~Scheduled) || setAsIdle()
    } else {
      acknowledgeStatus() // this write is needed to make memory consistent after processMailbox()
      false
    }
  }

  def shouldBeRegisteredForExecution(hasMessageHint: Boolean, hasSystemMessageHint: Boolean): Boolean = status match {
    case Open | Scheduled ⇒ hasMessageHint || hasSystemMessageHint || hasSystemMessages || hasMessages
    case Closed           ⇒ false
    case _                ⇒ hasSystemMessageHint || hasSystemMessages
  }

  final def run = {
    try { processMailbox() } catch {
      case ie: InterruptedException ⇒ Thread.currentThread().interrupt() //Restore interrupt
    } finally {
      setAsIdle()
      dispatcher.registerForExecution(this, false, false)
    }
  }

  /**
   * Process the messages in the mailbox
   *
   * @return true if the processing finished before the mailbox was empty, due to the throughput constraint
   */
  final def processMailbox() {
    processAllSystemMessages() //First, process all system messages

    if (isActive) {
      var nextMessage = dequeue()
      if (nextMessage ne null) { //If we have a message
        if (dispatcher.isThroughputDefined) { //If we're using throughput, we need to do some book-keeping
          var processedMessages = 0
          val deadlineNs = if (dispatcher.isThroughputDeadlineTimeDefined) System.nanoTime + TimeUnit.MILLISECONDS.toNanos(dispatcher.throughputDeadlineTime) else 0
          do {
            nextMessage.invoke

            processAllSystemMessages() //After we're done, process all system messages

            nextMessage = if (isActive) { // If we aren't suspended, we need to make sure we're not overstepping our boundaries
              processedMessages += 1
              if ((processedMessages >= dispatcher.throughput) || (dispatcher.isThroughputDeadlineTimeDefined && System.nanoTime >= deadlineNs)) // If we're throttled, break out
                null //We reached our boundaries, abort
              else dequeue //Dequeue the next message
            } else null //Abort
          } while (nextMessage ne null)
        } else { //If we only run one message per process
          nextMessage.invoke //Just run it
          processAllSystemMessages() //After we're done, process all system messages
        }
      }
    }
  }

  def processAllSystemMessages() {
    var nextMessage = systemDequeue()
    while (nextMessage ne null) {
      nextMessage.invoke()
      nextMessage = systemDequeue()
    }
  }

  def dispatcher: MessageDispatcher
}

trait MessageQueue {
  /*
   * These method need to be implemented in subclasses; they should not rely on the internal stuff above.
   */
  def enqueue(handle: Envelope)

  def dequeue(): Envelope

  def numberOfMessages: Int

  def hasMessages: Boolean
}

trait SystemMessageQueue {
  def systemEnqueue(handle: SystemEnvelope): Unit

  def systemDequeue(): SystemEnvelope

  def hasSystemMessages: Boolean
}

trait DefaultSystemMessageQueue { self: SystemMessageQueue ⇒
  final val systemMessages = new ConcurrentLinkedQueue[SystemEnvelope]()

  def systemEnqueue(handle: SystemEnvelope): Unit = systemMessages offer handle

  def systemDequeue(): SystemEnvelope = systemMessages.poll()

  def hasSystemMessages: Boolean = !systemMessages.isEmpty
}

trait UnboundedMessageQueueSemantics extends QueueBasedMessageQueue {
  final def enqueue(handle: Envelope): Unit = queue add handle
  final def dequeue(): Envelope = queue.poll()
}

trait BoundedMessageQueueSemantics extends QueueBasedMessageQueue {
  def pushTimeOut: Duration
  override def queue: BlockingQueue[Envelope]

  final def enqueue(handle: Envelope) {
    if (pushTimeOut.length > 0) {
      queue.offer(handle, pushTimeOut.length, pushTimeOut.unit) || {
        throw new MessageQueueAppendFailedException("Couldn't enqueue message " + handle + " to " + toString)
      }
    } else queue put handle
  }

  final def dequeue(): Envelope = queue.poll()
}

trait QueueBasedMessageQueue extends MessageQueue {
  def queue: Queue[Envelope]
  final def numberOfMessages = queue.size
  final def hasMessages = !queue.isEmpty
}

/**
 * Mailbox configuration.
 */
trait MailboxType {
  def create(dispatcher: MessageDispatcher): Mailbox
}

/**
 * It's a case class for Java (new UnboundedMailbox)
 */
case class UnboundedMailbox() extends MailboxType {
  override def create(_dispatcher: MessageDispatcher) = new Mailbox with QueueBasedMessageQueue with UnboundedMessageQueueSemantics with DefaultSystemMessageQueue {
    final val queue = new ConcurrentLinkedQueue[Envelope]()
    final val dispatcher = _dispatcher
  }
}

<<<<<<< HEAD
case class BoundedMailbox(val capacity: Int, val pushTimeOut: Duration) extends MailboxType {
=======
case class BoundedMailbox(
  final val capacity: Int = { if (Dispatchers.MAILBOX_CAPACITY < 0) Int.MaxValue else Dispatchers.MAILBOX_CAPACITY },
  final val pushTimeOut: Duration = Dispatchers.MAILBOX_PUSH_TIME_OUT) extends MailboxType {
>>>>>>> 9c888734

  if (capacity < 0) throw new IllegalArgumentException("The capacity for BoundedMailbox can not be negative")
  if (pushTimeOut eq null) throw new IllegalArgumentException("The push time-out for BoundedMailbox can not be null")

  override def create(_dispatcher: MessageDispatcher) = new Mailbox with QueueBasedMessageQueue with BoundedMessageQueueSemantics with DefaultSystemMessageQueue {
    final val queue = new LinkedBlockingQueue[Envelope](capacity)
    final val pushTimeOut = BoundedMailbox.this.pushTimeOut
    final val dispatcher = _dispatcher
  }
}

case class UnboundedPriorityMailbox( final val cmp: Comparator[Envelope]) extends MailboxType {
  override def create(_dispatcher: MessageDispatcher) = new Mailbox with QueueBasedMessageQueue with UnboundedMessageQueueSemantics with DefaultSystemMessageQueue {
    final val queue = new PriorityBlockingQueue[Envelope](11, cmp)
    final val dispatcher = _dispatcher
  }
}

<<<<<<< HEAD
case class BoundedPriorityMailbox(val cmp: Comparator[Envelope], val capacity: Int, val pushTimeOut: Duration) extends MailboxType {
=======
case class BoundedPriorityMailbox(
  final val cmp: Comparator[Envelope],
  final val capacity: Int = { if (Dispatchers.MAILBOX_CAPACITY < 0) Int.MaxValue else Dispatchers.MAILBOX_CAPACITY },
  final val pushTimeOut: Duration = Dispatchers.MAILBOX_PUSH_TIME_OUT) extends MailboxType {
>>>>>>> 9c888734

  if (capacity < 0) throw new IllegalArgumentException("The capacity for BoundedMailbox can not be negative")
  if (pushTimeOut eq null) throw new IllegalArgumentException("The push time-out for BoundedMailbox can not be null")

  override def create(_dispatcher: MessageDispatcher) = new Mailbox with QueueBasedMessageQueue with BoundedMessageQueueSemantics with DefaultSystemMessageQueue {
    final val queue = new BoundedBlockingQueue[Envelope](capacity, new PriorityQueue[Envelope](11, cmp))
    final val pushTimeOut = BoundedPriorityMailbox.this.pushTimeOut
    final val dispatcher = _dispatcher
  }
}
<|MERGE_RESOLUTION|>--- conflicted
+++ resolved
@@ -268,13 +268,7 @@
   }
 }
 
-<<<<<<< HEAD
-case class BoundedMailbox(val capacity: Int, val pushTimeOut: Duration) extends MailboxType {
-=======
-case class BoundedMailbox(
-  final val capacity: Int = { if (Dispatchers.MAILBOX_CAPACITY < 0) Int.MaxValue else Dispatchers.MAILBOX_CAPACITY },
-  final val pushTimeOut: Duration = Dispatchers.MAILBOX_PUSH_TIME_OUT) extends MailboxType {
->>>>>>> 9c888734
+case class BoundedMailbox( final val capacity: Int, final val pushTimeOut: Duration) extends MailboxType {
 
   if (capacity < 0) throw new IllegalArgumentException("The capacity for BoundedMailbox can not be negative")
   if (pushTimeOut eq null) throw new IllegalArgumentException("The push time-out for BoundedMailbox can not be null")
@@ -293,14 +287,7 @@
   }
 }
 
-<<<<<<< HEAD
-case class BoundedPriorityMailbox(val cmp: Comparator[Envelope], val capacity: Int, val pushTimeOut: Duration) extends MailboxType {
-=======
-case class BoundedPriorityMailbox(
-  final val cmp: Comparator[Envelope],
-  final val capacity: Int = { if (Dispatchers.MAILBOX_CAPACITY < 0) Int.MaxValue else Dispatchers.MAILBOX_CAPACITY },
-  final val pushTimeOut: Duration = Dispatchers.MAILBOX_PUSH_TIME_OUT) extends MailboxType {
->>>>>>> 9c888734
+case class BoundedPriorityMailbox( final val cmp: Comparator[Envelope], final val capacity: Int, final val pushTimeOut: Duration) extends MailboxType {
 
   if (capacity < 0) throw new IllegalArgumentException("The capacity for BoundedMailbox can not be negative")
   if (pushTimeOut eq null) throw new IllegalArgumentException("The push time-out for BoundedMailbox can not be null")
