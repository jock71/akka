package se.scalablesolutions.akka.actor

import java.util.concurrent.{CountDownLatch, TimeUnit}
import org.scalatest.junit.JUnitSuite
import org.junit.Test

import se.scalablesolutions.akka.dispatch.Dispatchers
import Actor._

object ReactorBasedThreadPoolEventDrivenDispatcherActorSpec {
  class TestActor extends Actor {
    self.dispatcher = Dispatchers.newReactorBasedThreadPoolEventDrivenDispatcher(self.uuid)
    def receive = {
      case "Hello" =>
        self.reply("World")
      case "Failure" =>
        throw new RuntimeException("expected")
    }
  }  
}

class ReactorBasedThreadPoolEventDrivenDispatcherActorSpec extends JUnitSuite {
  import ReactorBasedThreadPoolEventDrivenDispatcherActorSpec._

  private val unit = TimeUnit.MILLISECONDS

  @Test def shouldSendOneWay {
    val oneWay = new CountDownLatch(1)
<<<<<<< HEAD
    val actor = newActor(() => new Actor {
      self.dispatcher = Dispatchers.newReactorBasedThreadPoolEventDrivenDispatcher(self.uuid)
=======
    val actor = actorOf(new Actor {
      dispatcher = Dispatchers.newReactorBasedThreadPoolEventDrivenDispatcher(uuid)
>>>>>>> 9baedab5
      def receive = {
        case "OneWay" => oneWay.countDown
      }
    })
    actor.start
    val result = actor ! "OneWay"
    assert(oneWay.await(1, TimeUnit.SECONDS))
    actor.stop
  }

<<<<<<< HEAD
  @Test def shouldSendReplySync {
    val actor = newActor[TestActor]
=======
  @Test def shouldSendReplySync = {
    val actor = actorOf[TestActor]
>>>>>>> 9baedab5
    actor.start
    val result: String = (actor !! ("Hello", 10000)).get
    assert("World" === result)
    actor.stop
  }

<<<<<<< HEAD
  @Test def shouldSendReplyAsync {
    val actor = newActor[TestActor]
=======
  @Test def shouldSendReplyAsync = {
    val actor = actorOf[TestActor]
>>>>>>> 9baedab5
    actor.start
    val result = actor !! "Hello"
    assert("World" === result.get.asInstanceOf[String])
    actor.stop
  }

<<<<<<< HEAD
  @Test def shouldSendReceiveException {
    val actor = newActor[TestActor]
=======
  @Test def shouldSendReceiveException = {
    val actor = actorOf[TestActor]
>>>>>>> 9baedab5
    actor.start
    try {
      actor !! "Failure"
      fail("Should have thrown an exception")
    } catch {
      case e =>
        assert("expected" === e.getMessage())
    }
    actor.stop
  }
}<|MERGE_RESOLUTION|>--- conflicted
+++ resolved
@@ -26,57 +26,33 @@
 
   @Test def shouldSendOneWay {
     val oneWay = new CountDownLatch(1)
-<<<<<<< HEAD
-    val actor = newActor(() => new Actor {
+    val actor = actorOf(new Actor {
       self.dispatcher = Dispatchers.newReactorBasedThreadPoolEventDrivenDispatcher(self.uuid)
-=======
-    val actor = actorOf(new Actor {
-      dispatcher = Dispatchers.newReactorBasedThreadPoolEventDrivenDispatcher(uuid)
->>>>>>> 9baedab5
       def receive = {
         case "OneWay" => oneWay.countDown
       }
-    })
-    actor.start
+    }).start
     val result = actor ! "OneWay"
     assert(oneWay.await(1, TimeUnit.SECONDS))
     actor.stop
   }
 
-<<<<<<< HEAD
-  @Test def shouldSendReplySync {
-    val actor = newActor[TestActor]
-=======
   @Test def shouldSendReplySync = {
-    val actor = actorOf[TestActor]
->>>>>>> 9baedab5
-    actor.start
+    val actor = actorOf[TestActor].start
     val result: String = (actor !! ("Hello", 10000)).get
     assert("World" === result)
     actor.stop
   }
 
-<<<<<<< HEAD
-  @Test def shouldSendReplyAsync {
-    val actor = newActor[TestActor]
-=======
   @Test def shouldSendReplyAsync = {
-    val actor = actorOf[TestActor]
->>>>>>> 9baedab5
-    actor.start
+    val actor = actorOf[TestActor].start
     val result = actor !! "Hello"
     assert("World" === result.get.asInstanceOf[String])
     actor.stop
   }
 
-<<<<<<< HEAD
-  @Test def shouldSendReceiveException {
-    val actor = newActor[TestActor]
-=======
   @Test def shouldSendReceiveException = {
-    val actor = actorOf[TestActor]
->>>>>>> 9baedab5
-    actor.start
+    val actor = actorOf[TestActor].start
     try {
       actor !! "Failure"
       fail("Should have thrown an exception")
