/**
 * Copyright (C) 2009-2011 Typesafe Inc. <http://www.typesafe.com>
 */

package akka.remote

import akka.{ AkkaException, AkkaApplication }
import akka.actor._
import akka.actor.Actor._
import akka.actor.Status._
import akka.routing._
import akka.dispatch._
import akka.util.duration._
import akka.config.ConfigurationException
<<<<<<< HEAD
import akka.event.{ DeathWatch, Logging }
import akka.serialization.{ Serialization, Serializer, ActorSerialization, Compression }
=======
import akka.event.{ DeathWatch, EventHandler }
import akka.serialization.{ Serialization, Serializer, Compression }
>>>>>>> 294c71d9
import akka.serialization.Compression.LZF
import akka.remote.RemoteProtocol._
import akka.remote.RemoteProtocol.RemoteSystemDaemonMessageType._

import java.net.InetSocketAddress
import java.util.concurrent.ConcurrentHashMap

import com.google.protobuf.ByteString
import java.util.concurrent.atomic.AtomicBoolean

/**
 * Remote ActorRefProvider. Starts up actor on remote node and creates a RemoteActorRef representing it.
 *
 * @author <a href="http://jonasboner.com">Jonas Bon&#233;r</a>
 */
class RemoteActorRefProvider(val app: AkkaApplication) extends ActorRefProvider {

  val log = Logging(app, this)

  import java.util.concurrent.ConcurrentHashMap
  import akka.dispatch.Promise

  val local = new LocalActorRefProvider(app)
  val remote = new Remote(app)

  private val actors = new ConcurrentHashMap[String, AnyRef]

  private val remoteDaemonConnectionManager = new RemoteConnectionManager(app, remote)

  private[akka] def theOneWhoWalksTheBubblesOfSpaceTime: ActorRef = local.theOneWhoWalksTheBubblesOfSpaceTime
  private[akka] def terminationFuture = local.terminationFuture

  private[akka] def deployer: Deployer = local.deployer

  def defaultDispatcher = app.dispatcher
  def defaultTimeout = app.AkkaConfig.ActorTimeout

  def actorOf(props: Props, supervisor: ActorRef, address: String, systemService: Boolean): ActorRef =
    if (systemService) local.actorOf(props, supervisor, address, systemService)
    else {
      val newFuture = Promise[ActorRef](5000)(defaultDispatcher) // FIXME is this proper timeout?

      actors.putIfAbsent(address, newFuture) match { // we won the race -- create the actor and resolve the future
        case null ⇒
          val actor: ActorRef = try {
            deployer.lookupDeploymentFor(address) match {
              case Some(DeploymentConfig.Deploy(_, _, routerType, nrOfInstances, failureDetectorType, DeploymentConfig.RemoteScope(remoteAddresses))) ⇒

                // FIXME move to AccrualFailureDetector as soon as we have the Gossiper up and running and remove the option to select impl in the akka.conf file since we only have one
                // val failureDetector = DeploymentConfig.failureDetectorTypeFor(failureDetectorType) match {
                //   case FailureDetectorType.NoOp                           ⇒ new NoOpFailureDetector
                //   case FailureDetectorType.RemoveConnectionOnFirstFailure ⇒ new RemoveConnectionOnFirstFailureFailureDetector
                //   case FailureDetectorType.BannagePeriod(timeToBan)       ⇒ new BannagePeriodFailureDetector(timeToBan)
                //   case FailureDetectorType.Custom(implClass)              ⇒ FailureDetector.createCustomFailureDetector(implClass)
                // }

                def isReplicaNode: Boolean = remoteAddresses exists { some ⇒ some.port == app.port && some.hostname == app.hostname }

                //app.eventHandler.debug(this, "%s: Deploy Remote Actor with address [%s] connected to [%s]: isReplica(%s)".format(app.defaultAddress, address, remoteAddresses.mkString, isReplicaNode))

                if (isReplicaNode) {
                  // we are on one of the replica node for this remote actor
                  local.actorOf(props, supervisor, address, true) //FIXME systemService = true here to bypass Deploy, should be fixed when create-or-get is replaced by get-or-create
                } else {

                  // we are on the single "reference" node uses the remote actors on the replica nodes
                  val routerFactory: () ⇒ Router = DeploymentConfig.routerTypeFor(routerType) match {
                    case RouterType.Direct ⇒
                      if (remoteAddresses.size != 1) throw new ConfigurationException(
                        "Actor [%s] configured with Direct router must have exactly 1 remote node configured. Found [%s]"
                          .format(address, remoteAddresses.mkString(", ")))
                      () ⇒ new DirectRouter

                    case RouterType.Random ⇒
                      if (remoteAddresses.size < 1) throw new ConfigurationException(
                        "Actor [%s] configured with Random router must have at least 1 remote node configured. Found [%s]"
                          .format(address, remoteAddresses.mkString(", ")))
                      () ⇒ new RandomRouter

                    case RouterType.RoundRobin ⇒
                      if (remoteAddresses.size < 1) throw new ConfigurationException(
                        "Actor [%s] configured with RoundRobin router must have at least 1 remote node configured. Found [%s]"
                          .format(address, remoteAddresses.mkString(", ")))
                      () ⇒ new RoundRobinRouter

                    case RouterType.ScatterGather ⇒
                      if (remoteAddresses.size < 1) throw new ConfigurationException(
                        "Actor [%s] configured with ScatterGather router must have at least 1 remote node configured. Found [%s]"
                          .format(address, remoteAddresses.mkString(", ")))
                      () ⇒ new ScatterGatherFirstCompletedRouter()(defaultDispatcher, defaultTimeout)

                    case RouterType.LeastCPU          ⇒ sys.error("Router LeastCPU not supported yet")
                    case RouterType.LeastRAM          ⇒ sys.error("Router LeastRAM not supported yet")
                    case RouterType.LeastMessages     ⇒ sys.error("Router LeastMessages not supported yet")
                    case RouterType.Custom(implClass) ⇒ () ⇒ Routing.createCustomRouter(implClass)
                  }

                  val connections = (Map.empty[InetSocketAddress, ActorRef] /: remoteAddresses) { (conns, a) ⇒
                    val inetAddr = new InetSocketAddress(a.hostname, a.port)
                    conns + (inetAddr -> RemoteActorRef(remote.server, inetAddr, address, None))
                  }

                  val connectionManager = new RemoteConnectionManager(app, remote, connections)

                  connections.keys foreach { useActorOnNode(_, address, props.creator) }

                  actorOf(RoutedProps(routerFactory = routerFactory, connectionManager = connectionManager), supervisor, address)
                }

              case deploy ⇒ local.actorOf(props, supervisor, address, systemService)
            }
          } catch {
            case e: Exception ⇒
              newFuture completeWithException e // so the other threads gets notified of error
              throw e
          }

          // actor foreach app.registry.register // only for ActorRegistry backward compat, will be removed later

          newFuture completeWithResult actor
          actors.replace(address, newFuture, actor)
          actor
        case actor: ActorRef   ⇒ actor
        case future: Future[_] ⇒ future.get.asInstanceOf[ActorRef]
      }
    }

  /**
   * Copied from LocalActorRefProvider...
   */
  // FIXME: implement supervision
  def actorOf(props: RoutedProps, supervisor: ActorRef, address: String): ActorRef = {
    if (props.connectionManager.isEmpty) throw new ConfigurationException("RoutedProps used for creating actor [" + address + "] has zero connections configured; can't create a router")
    new RoutedActorRef(app, props, address)
  }

  def actorFor(address: String): Option[ActorRef] = actors.get(address) match {
    case null              ⇒ local.actorFor(address)
    case actor: ActorRef   ⇒ Some(actor)
    case future: Future[_] ⇒ Some(future.get.asInstanceOf[ActorRef])
  }

  val optimizeLocal = new AtomicBoolean(true)
  def optimizeLocalScoped_?() = optimizeLocal.get

  /**
   * Returns true if the actor was in the provider's cache and evicted successfully, else false.
   */
  private[akka] def evict(address: String): Boolean = actors.remove(address) ne null
  private[akka] def serialize(actor: ActorRef): SerializedActorRef = actor match {
    case r: RemoteActorRef ⇒ new SerializedActorRef(actor.address, r.remoteAddress)
    case other             ⇒ local.serialize(actor)
  }

  private[akka] def deserialize(actor: SerializedActorRef): Option[ActorRef] = {
    if (optimizeLocalScoped_? && (actor.hostname == app.hostname || actor.hostname == app.defaultAddress.getHostName) && actor.port == app.port) {
      local.actorFor(actor.address)
    } else {
      val remoteInetSocketAddress = new InetSocketAddress(actor.hostname, actor.port) //FIXME Drop the InetSocketAddresses and use RemoteAddress
      app.eventHandler.debug(this, "%s: Creating RemoteActorRef with address [%s] connected to [%s]".format(app.defaultAddress, actor.address, remoteInetSocketAddress))
      Some(RemoteActorRef(remote.server, remoteInetSocketAddress, actor.address, None)) //Should it be None here
    }
  }

  /**
   * Using (checking out) actor on a specific node.
   */
  def useActorOnNode(remoteAddress: InetSocketAddress, actorAddress: String, actorFactory: () ⇒ Actor) {
<<<<<<< HEAD
    log.debug("Instantiating Actor [{}] on node [{}]", actorAddress, remoteAddress)
=======
    app.eventHandler.debug(this, "[%s] Instantiating Actor [%s] on node [%s]".format(app.defaultAddress, actorAddress, remoteAddress))
>>>>>>> 294c71d9

    val actorFactoryBytes =
      app.serialization.serialize(actorFactory) match {
        case Left(error)  ⇒ throw error
        case Right(bytes) ⇒ if (remote.shouldCompressData) LZF.compress(bytes) else bytes
      }

    val command = RemoteSystemDaemonMessageProtocol.newBuilder
      .setMessageType(USE)
      .setActorAddress(actorAddress)
      .setPayload(ByteString.copyFrom(actorFactoryBytes))
      .build()

    val connectionFactory = () ⇒ deserialize(new SerializedActorRef(remote.remoteDaemonServiceName, remoteAddress)).get

    // try to get the connection for the remote address, if not already there then create it
    val connection = remoteDaemonConnectionManager.putIfAbsent(remoteAddress, connectionFactory)

    sendCommandToRemoteNode(connection, command, withACK = true) // ensure we get an ACK on the USE command
  }

  private def sendCommandToRemoteNode(connection: ActorRef, command: RemoteSystemDaemonMessageProtocol, withACK: Boolean) {
    if (withACK) {
      try {
<<<<<<< HEAD
        (connection ? (command, remote.remoteSystemDaemonAckTimeout)).as[Status] match {
          case Some(Success(receiver)) ⇒
            log.debug("Remote system command sent to [{}] successfully received", receiver)

          case Some(Failure(cause)) ⇒
            log.error(cause, cause.toString)
=======
        val f = connection ? (command, remote.remoteSystemDaemonAckTimeout)
        (try f.await.value catch { case _: FutureTimeoutException ⇒ None }) match {
          case Some(Right(receiver)) ⇒
            app.eventHandler.debug(this, "Remote system command sent to [%s] successfully received".format(receiver))

          case Some(Left(cause)) ⇒
            app.eventHandler.error(cause, this, cause.toString)
>>>>>>> 294c71d9
            throw cause

          case None ⇒
            val error = new RemoteException("Remote system command to [%s] timed out".format(connection.address))
            log.error(error, error.toString)
            throw error
        }
      } catch {
        case e: Exception ⇒
          log.error(e, "Could not send remote system command to [{}] due to: {}", connection.address, e.toString)
          throw e
      }
    } else {
      connection ! command
    }
  }

  private[akka] def createDeathWatch(): DeathWatch = local.createDeathWatch() //FIXME Implement Remote DeathWatch

  private[akka] def ask(message: Any, recipient: ActorRef, within: Timeout): Future[Any] = local.ask(message, recipient, within)
}

/**
 * Remote ActorRef that is used when referencing the Actor on a different node than its "home" node.
 * This reference is network-aware (remembers its origin) and immutable.
 *
 * @author <a href="http://jonasboner.com">Jonas Bon&#233;r</a>
 */
private[akka] case class RemoteActorRef private[akka] (
  remote: RemoteSupport,
  remoteAddress: InetSocketAddress,
  address: String,
  loader: Option[ClassLoader])
  extends ActorRef with ScalaActorRef {
  @volatile
  private var running: Boolean = true

  def isShutdown: Boolean = !running

  protected[akka] def sendSystemMessage(message: SystemMessage): Unit = unsupported

  def postMessageToMailbox(message: Any, sender: ActorRef): Unit = remote.send(message, Option(sender), remoteAddress, this, loader)

  def ?(message: Any)(implicit timeout: Timeout): Future[Any] = remote.app.provider.ask(message, this, timeout)

  def suspend(): Unit = ()

  def resume(): Unit = ()

  def stop() { //FIXME send the cause as well!
    synchronized {
      if (running) {
        running = false
        remote.send(new Terminate(), None, remoteAddress, this, loader)
      }
    }
  }

  @throws(classOf[java.io.ObjectStreamException])
  private def writeReplace(): AnyRef = remote.app.provider.serialize(this)

  def startsMonitoring(actorRef: ActorRef): ActorRef = unsupported //FIXME Implement

  def stopsMonitoring(actorRef: ActorRef): ActorRef = unsupported //FIXME Implement

  protected[akka] def restart(cause: Throwable): Unit = ()

  private def unsupported = throw new UnsupportedOperationException("Not supported for RemoteActorRef")
}<|MERGE_RESOLUTION|>--- conflicted
+++ resolved
@@ -12,13 +12,8 @@
 import akka.dispatch._
 import akka.util.duration._
 import akka.config.ConfigurationException
-<<<<<<< HEAD
 import akka.event.{ DeathWatch, Logging }
-import akka.serialization.{ Serialization, Serializer, ActorSerialization, Compression }
-=======
-import akka.event.{ DeathWatch, EventHandler }
 import akka.serialization.{ Serialization, Serializer, Compression }
->>>>>>> 294c71d9
 import akka.serialization.Compression.LZF
 import akka.remote.RemoteProtocol._
 import akka.remote.RemoteProtocol.RemoteSystemDaemonMessageType._
@@ -178,7 +173,7 @@
       local.actorFor(actor.address)
     } else {
       val remoteInetSocketAddress = new InetSocketAddress(actor.hostname, actor.port) //FIXME Drop the InetSocketAddresses and use RemoteAddress
-      app.eventHandler.debug(this, "%s: Creating RemoteActorRef with address [%s] connected to [%s]".format(app.defaultAddress, actor.address, remoteInetSocketAddress))
+      log.debug("{}: Creating RemoteActorRef with address [{}] connected to [{}]", app.defaultAddress, actor.address, remoteInetSocketAddress)
       Some(RemoteActorRef(remote.server, remoteInetSocketAddress, actor.address, None)) //Should it be None here
     }
   }
@@ -187,11 +182,7 @@
    * Using (checking out) actor on a specific node.
    */
   def useActorOnNode(remoteAddress: InetSocketAddress, actorAddress: String, actorFactory: () ⇒ Actor) {
-<<<<<<< HEAD
-    log.debug("Instantiating Actor [{}] on node [{}]", actorAddress, remoteAddress)
-=======
-    app.eventHandler.debug(this, "[%s] Instantiating Actor [%s] on node [%s]".format(app.defaultAddress, actorAddress, remoteAddress))
->>>>>>> 294c71d9
+    log.debug("[{}] Instantiating Actor [{}] on node [{}]", app.defaultAddress, actorAddress, remoteAddress)
 
     val actorFactoryBytes =
       app.serialization.serialize(actorFactory) match {
@@ -216,22 +207,13 @@
   private def sendCommandToRemoteNode(connection: ActorRef, command: RemoteSystemDaemonMessageProtocol, withACK: Boolean) {
     if (withACK) {
       try {
-<<<<<<< HEAD
-        (connection ? (command, remote.remoteSystemDaemonAckTimeout)).as[Status] match {
-          case Some(Success(receiver)) ⇒
-            log.debug("Remote system command sent to [{}] successfully received", receiver)
-
-          case Some(Failure(cause)) ⇒
-            log.error(cause, cause.toString)
-=======
         val f = connection ? (command, remote.remoteSystemDaemonAckTimeout)
         (try f.await.value catch { case _: FutureTimeoutException ⇒ None }) match {
           case Some(Right(receiver)) ⇒
-            app.eventHandler.debug(this, "Remote system command sent to [%s] successfully received".format(receiver))
+            log.debug("Remote system command sent to [{}] successfully received", receiver)
 
           case Some(Left(cause)) ⇒
-            app.eventHandler.error(cause, this, cause.toString)
->>>>>>> 294c71d9
+            log.error(cause, cause.toString)
             throw cause
 
           case None ⇒
