/**
 * Copyright (C) 2015-2016 Typesafe Inc. <http://www.typesafe.com>
 */
package akka.stream.impl

import java.util.concurrent.atomic.{ AtomicInteger, AtomicReference }
import java.{ util ⇒ ju }
import akka.NotUsed
import akka.stream.impl.MaterializerSession.MaterializationPanic
import akka.stream.impl.StreamLayout.Module
import akka.stream.impl.fusing.GraphStages.MaterializedValueSource
import akka.stream.scaladsl.Keep
import akka.stream._
import org.reactivestreams.{ Processor, Subscription, Publisher, Subscriber }
import scala.util.control.{ NoStackTrace, NonFatal }
import akka.event.Logging.simpleName
import scala.annotation.tailrec
import java.util.concurrent.atomic.AtomicLong
import scala.collection.JavaConverters._
import akka.stream.impl.fusing.GraphStageModule
import akka.stream.impl.fusing.GraphStages.MaterializedValueSource
import akka.stream.impl.fusing.GraphStages.MaterializedValueSource
import akka.stream.impl.fusing.GraphModule

/**
 * INTERNAL API
 */
object StreamLayout {

  // compile-time constant
  final val Debug = false

  final def validate(m: Module, level: Int = 0, doPrint: Boolean = false, idMap: ju.Map[AnyRef, Integer] = new ju.HashMap): Unit = {
    val ids = Iterator from 1
    def id(obj: AnyRef) = idMap get obj match {
      case null ⇒
        val x = ids.next()
        idMap.put(obj, x)
        x
      case x ⇒ x
    }
    def in(i: InPort) = s"${i.toString}@${id(i)}"
    def out(o: OutPort) = s"${o.toString}@${id(o)}"
    def ins(i: Iterable[InPort]) = i.map(in).mkString("In[", ",", "]")
    def outs(o: Iterable[OutPort]) = o.map(out).mkString("Out[", ",", "]")
    def pair(p: (OutPort, InPort)) = s"${in(p._2)}->${out(p._1)}"
    def pairs(p: Iterable[(OutPort, InPort)]) = p.map(pair).mkString("[", ",", "]")

    import m._

    val inset: Set[InPort] = shape.inlets.toSet
    val outset: Set[OutPort] = shape.outlets.toSet
    var problems: List[String] = Nil

    if (inset.size != shape.inlets.size) problems ::= "shape has duplicate inlets: " + ins(shape.inlets)
    if (inset != inPorts) problems ::= s"shape has extra ${ins(inset -- inPorts)}, module has extra ${ins(inPorts -- inset)}"
    if (inset.intersect(upstreams.keySet).nonEmpty) problems ::= s"found connected inlets ${inset.intersect(upstreams.keySet)}"
    if (outset.size != shape.outlets.size) problems ::= "shape has duplicate outlets: " + outs(shape.outlets)
    if (outset != outPorts) problems ::= s"shape has extra ${outs(outset -- outPorts)}, module has extra ${outs(outPorts -- outset)}"
    if (outset.intersect(downstreams.keySet).nonEmpty) problems ::= s"found connected outlets ${outset.intersect(downstreams.keySet)}"
    val ups = upstreams.toSet
    val ups2 = ups.map(_.swap)
    val downs = downstreams.toSet
    val inter = ups2.intersect(downs)
    if (downs != ups2) problems ::= s"inconsistent maps: ups ${pairs(ups2 -- inter)} downs ${pairs(downs -- inter)}"
    val (allIn, dupIn, allOut, dupOut) =
      subModules.foldLeft((Set.empty[InPort], Set.empty[InPort], Set.empty[OutPort], Set.empty[OutPort])) {
        case ((ai, di, ao, doo), sm) ⇒
          (ai ++ sm.inPorts, di ++ ai.intersect(sm.inPorts), ao ++ sm.outPorts, doo ++ ao.intersect(sm.outPorts))
      }
    if (dupIn.nonEmpty) problems ::= s"duplicate ports in submodules ${ins(dupIn)}"
    if (dupOut.nonEmpty) problems ::= s"duplicate ports in submodules ${outs(dupOut)}"
    if (!isSealed && (inset -- allIn).nonEmpty) problems ::= s"foreign inlets ${ins(inset -- allIn)}"
    if (!isSealed && (outset -- allOut).nonEmpty) problems ::= s"foreign outlets ${outs(outset -- allOut)}"
    val unIn = allIn -- inset -- upstreams.keySet
    if (unIn.nonEmpty && !isCopied) problems ::= s"unconnected inlets ${ins(unIn)}"
    val unOut = allOut -- outset -- downstreams.keySet
    if (unOut.nonEmpty && !isCopied) problems ::= s"unconnected outlets ${outs(unOut)}"

    def atomics(n: MaterializedValueNode): Set[Module] =
      n match {
        case Ignore                  ⇒ Set.empty
        case Transform(f, dep)       ⇒ atomics(dep)
        case Atomic(module)          ⇒ Set(module)
        case Combine(f, left, right) ⇒ atomics(left) ++ atomics(right)
      }
    val atomic = atomics(materializedValueComputation)
    val graphValues = subModules.flatMap {
      case GraphModule(_, _, _, mvids) ⇒ mvids
      case _                           ⇒ Nil
    }
    if ((atomic -- subModules -- graphValues - m).nonEmpty)
      problems ::= s"computation refers to non-existent modules [${atomic -- subModules -- graphValues - m mkString ","}]"

    val print = doPrint || problems.nonEmpty

    if (print) {
      val indent = " " * (level * 2)
      println(s"$indent${simpleName(this)}($shape): ${ins(inPorts)} ${outs(outPorts)}")
      downstreams foreach { case (o, i) ⇒ println(s"$indent    ${out(o)} -> ${in(i)}") }
      problems foreach (p ⇒ println(s"$indent  -!- $p"))
    }

    subModules foreach (sm ⇒ validate(sm, level + 1, print, idMap))

    if (problems.nonEmpty && !doPrint) throw new IllegalStateException(s"module inconsistent, found ${problems.size} problems")
  }

  // TODO: Materialization order
  // TODO: Special case linear composites
  // TODO: Cycles

  sealed trait MaterializedValueNode {
    /*
     * These nodes are used in hash maps and therefore must have efficient implementations
     * of hashCode and equals. There is no value in allowing aliases to be equal, so using
     * reference equality.
     */
    override def hashCode: Int = super.hashCode
    override def equals(other: Any): Boolean = super.equals(other)
  }
  case class Combine(f: (Any, Any) ⇒ Any, dep1: MaterializedValueNode, dep2: MaterializedValueNode) extends MaterializedValueNode {
    override def toString: String = s"Combine($dep1,$dep2)"
  }
  case class Atomic(module: Module) extends MaterializedValueNode {
    override def toString: String = s"Atomic(${module.attributes.nameOrDefault(module.getClass.getName)}[${module.hashCode}])"
  }
  case class Transform(f: Any ⇒ Any, dep: MaterializedValueNode) extends MaterializedValueNode {
    override def toString: String = s"Transform($dep)"
  }
  case object Ignore extends MaterializedValueNode

  trait Module {

    def shape: Shape
    /**
     * Verify that the given Shape has the same ports and return a new module with that shape.
     * Concrete implementations may throw UnsupportedOperationException where applicable.
     *
     * Please note that this method MUST NOT be implemented using a CopiedModule since
     * the purpose of replaceShape can also be to rearrange the ports (as in BidiFlow.reversed)
     * and that purpose would be defeated.
     */
    def replaceShape(s: Shape): Module

    final lazy val inPorts: Set[InPort] = shape.inlets.toSet
    final lazy val outPorts: Set[OutPort] = shape.outlets.toSet

    def isRunnable: Boolean = inPorts.isEmpty && outPorts.isEmpty
    final def isSink: Boolean = (inPorts.size == 1) && outPorts.isEmpty
    final def isSource: Boolean = (outPorts.size == 1) && inPorts.isEmpty
    final def isFlow: Boolean = (inPorts.size == 1) && (outPorts.size == 1)
    final def isBidiFlow: Boolean = (inPorts.size == 2) && (outPorts.size == 2)
    def isAtomic: Boolean = subModules.isEmpty
    def isCopied: Boolean = false
    def isFused: Boolean = false

    /**
     * Fuses this Module to `that` Module by wiring together `from` and `to`,
     * retaining the materialized value of `this` in the result
     * @param that a Module to fuse with
     * @param from the data source to wire
     * @param to the data sink to wire
     * @return a Module representing the fusion of `this` and `that`
     */
    final def fuse(that: Module, from: OutPort, to: InPort): Module =
      fuse(that, from, to, Keep.left)

    /**
     * Fuses this Module to `that` Module by wiring together `from` and `to`,
     * transforming the materialized values of `this` and `that` using the
     * provided function `f`
     * @param that a Module to fuse with
     * @param from the data source to wire
     * @param to the data sink to wire
     * @param f the function to apply to the materialized values
     * @return a Module representing the fusion of `this` and `that`
     */
    final def fuse[A, B, C](that: Module, from: OutPort, to: InPort, f: (A, B) ⇒ C): Module =
      this.compose(that, f).wire(from, to)

    /**
     * Creates a new Module based on the current Module but with
     * the given OutPort wired to the given InPort.
     *
     * @param from the OutPort to wire
     * @param to the InPort to wire
     * @return a new Module with the ports wired
     */
    final def wire(from: OutPort, to: InPort): Module = {
      if (Debug) validate(this)

      require(outPorts(from),
        if (downstreams.contains(from)) s"The output port [$from] is already connected"
        else s"The output port [$from] is not part of the underlying graph.")
      require(inPorts(to),
        if (upstreams.contains(to)) s"The input port [$to] is already connected"
        else s"The input port [$to] is not part of the underlying graph.")

      CompositeModule(
        if (isSealed) Set(this) else subModules,
        AmorphousShape(shape.inlets.filterNot(_ == to), shape.outlets.filterNot(_ == from)),
        downstreams.updated(from, to),
        upstreams.updated(to, from),
        materializedValueComputation,
        if (isSealed) Attributes.none else attributes)
    }

    final def transformMaterializedValue(f: Any ⇒ Any): Module = {
      if (Debug) validate(this)

      CompositeModule(
        if (this.isSealed) Set(this) else this.subModules,
        shape,
        downstreams,
        upstreams,
        Transform(f, if (this.isSealed) Atomic(this) else this.materializedValueComputation),
        if (this.isSealed) Attributes.none else attributes)
    }

    /**
     * Creates a new Module which is `this` Module composed with `that` Module.
     *
     * @param that a Module to be composed with (cannot be itself)
     * @return a Module that represents the composition of `this` and `that`
     */
    def compose(that: Module): Module = compose(that, Keep.left)

    /**
     * Creates a new Module which is `this` Module composed with `that` Module,
     * using the given function `f` to compose the materialized value of `this` with
     * the materialized value of `that`.
     * @param that a Module to be composed with (cannot be itself)
     * @param f a function which combines the materialized values
     * @tparam A the type of the materialized value of `this`
     * @tparam B the type of the materialized value of `that`
     * @tparam C the type of the materialized value of the returned Module
     * @return a Module that represents the composition of `this` and `that`
     */
    def compose[A, B, C](that: Module, f: (A, B) ⇒ C): Module = {
      if (Debug) validate(this)

      require(that ne this, "A module cannot be added to itself. You should pass a separate instance to compose().")
      require(!subModules(that), "An existing submodule cannot be added again. All contained modules must be unique.")

      val modules1 = if (this.isSealed) Set(this) else this.subModules
      val modules2 = if (that.isSealed) Set(that) else that.subModules

      val matComputation1 = if (this.isSealed) Atomic(this) else this.materializedValueComputation
      val matComputation2 = if (that.isSealed) Atomic(that) else that.materializedValueComputation

      CompositeModule(
        modules1 ++ modules2,
        AmorphousShape(shape.inlets ++ that.shape.inlets, shape.outlets ++ that.shape.outlets),
        downstreams ++ that.downstreams,
        upstreams ++ that.upstreams,
        // would like to optimize away this allocation for Keep.{left,right} but that breaks side-effecting transformations
        Combine(f.asInstanceOf[(Any, Any) ⇒ Any], matComputation1, matComputation2),
        Attributes.none)
    }

    /**
     * Creates a new Module which is `this` Module composed with `that` Module.
     *
     * The difference to compose(that) is that this version completely ignores the materialized value
     * computation of `that` while the normal version executes the computation and discards its result.
     * This means that this version must not be used for user-provided `that` modules because users may
     * transform materialized values only to achieve some side-effect; it can only be
     * used where we know that there is no meaningful computation to be done (like for
     * MaterializedValueSource).
     *
     * @param that a Module to be composed with (cannot be itself)
     * @return a Module that represents the composition of `this` and `that`
     */
    def composeNoMat(that: Module): Module = {
      if (Debug) validate(this)

      require(that ne this, "A module cannot be added to itself. You should pass a separate instance to compose().")
      require(!subModules(that), "An existing submodule cannot be added again. All contained modules must be unique.")

      val modules1 = if (this.isSealed) Set(this) else this.subModules
      val modules2 = if (that.isSealed) Set(that) else that.subModules

      val matComputation = if (this.isSealed) Atomic(this) else this.materializedValueComputation

      CompositeModule(
        modules1 ++ modules2,
        AmorphousShape(shape.inlets ++ that.shape.inlets, shape.outlets ++ that.shape.outlets),
        downstreams ++ that.downstreams,
        upstreams ++ that.upstreams,
        // would like to optimize away this allocation for Keep.{left,right} but that breaks side-effecting transformations
        matComputation,
        Attributes.none)
    }

    def subModules: Set[Module]
    final def isSealed: Boolean = isAtomic || isCopied || isFused || attributes.attributeList.nonEmpty

    def downstreams: Map[OutPort, InPort] = Map.empty
    def upstreams: Map[InPort, OutPort] = Map.empty

    def materializedValueComputation: MaterializedValueNode = Atomic(this)

    /**
     * The purpose of this method is to create a copy to be included in a larger
     * graph such that port identity clashes are avoided. Where a full copy is not
     * possible or desirable, use a CopiedModule. The shape of the resulting
     * module MUST NOT contain the same ports as this module’s shape.
     */
    def carbonCopy: Module

    def attributes: Attributes
    def withAttributes(attributes: Attributes): Module

    final override def hashCode(): Int = super.hashCode()
    final override def equals(obj: scala.Any): Boolean = super.equals(obj)
  }

  object EmptyModule extends Module {
    override def shape = ClosedShape
    override def replaceShape(s: Shape) =
      if (s != shape) throw new UnsupportedOperationException("cannot replace the shape of the EmptyModule")
      else this

    override def compose(that: Module): Module = that

    override def compose[A, B, C](that: Module, f: (A, B) ⇒ C): Module =
      throw new UnsupportedOperationException("It is invalid to combine materialized value with EmptyModule")

    override def withAttributes(attributes: Attributes): Module =
      throw new UnsupportedOperationException("EmptyModule cannot carry attributes")

    override def subModules: Set[Module] = Set.empty
    override def attributes = Attributes.none
    override def carbonCopy: Module = this
    override def isRunnable: Boolean = false
    override def isAtomic: Boolean = false
    override def materializedValueComputation: MaterializedValueNode = Ignore
  }

  final case class CopiedModule(override val shape: Shape,
                                override val attributes: Attributes,
                                copyOf: Module) extends Module {
    override val subModules: Set[Module] = Set(copyOf)

    override def withAttributes(attr: Attributes): Module =
      if (attr ne attributes) this.copy(attributes = attr)
      else this

    override def carbonCopy: Module = this.copy(shape = shape.deepCopy())

    override def replaceShape(s: Shape): Module =
      if (s != shape) {
        shape.requireSamePortsAs(s)
        CompositeModule(this, s)
      } else this

    override val materializedValueComputation: MaterializedValueNode = Atomic(copyOf)

    override def isCopied: Boolean = true

    override def toString: String = s"$copyOf (copy)"
  }

  final case class CompositeModule(
    override val subModules: Set[Module],
    override val shape: Shape,
    override val downstreams: Map[OutPort, InPort],
    override val upstreams: Map[InPort, OutPort],
    override val materializedValueComputation: MaterializedValueNode,
    override val attributes: Attributes) extends Module {

<<<<<<< HEAD
    override def replaceShape(s: Shape): Module =
      if (s != shape) {
        shape.requireSamePortsAs(s)
        copy(shape = s)
      } else this
=======
    override def replaceShape(s: Shape): Module = {
      shape.requireSamePortsAs(s)
      copy(shape = s)
    }
>>>>>>> e202ea8c

    override def carbonCopy: Module = CopiedModule(shape.deepCopy(), attributes, copyOf = this)

    override def withAttributes(attributes: Attributes): Module = copy(attributes = attributes)

    override def toString =
      s"""
         |  Name: ${this.attributes.nameOrDefault("unnamed")}
         |  Modules:
         |    ${subModules.iterator.map(m ⇒ m.attributes.nameLifted.getOrElse(m.toString.replaceAll("\n", "\n    "))).mkString("\n    ")}
         |  Downstreams: ${downstreams.iterator.map { case (in, out) ⇒ s"\n    $in -> $out" }.mkString("")}
         |  Upstreams: ${upstreams.iterator.map { case (out, in) ⇒ s"\n    $out -> $in" }.mkString("")}
         |""".stripMargin
  }

  object CompositeModule {
    def apply(m: Module, s: Shape): CompositeModule = CompositeModule(Set(m), s, Map.empty, Map.empty, Atomic(m), Attributes.none)
  }

  final case class FusedModule(
    override val subModules: Set[Module],
    override val shape: Shape,
    override val downstreams: Map[OutPort, InPort],
    override val upstreams: Map[InPort, OutPort],
    override val materializedValueComputation: MaterializedValueNode,
    override val attributes: Attributes,
    info: Fusing.StructuralInfo) extends Module {

    override def isFused: Boolean = true

    override def replaceShape(s: Shape): Module =
      if (s != shape) {
        shape.requireSamePortsAs(s)
        copy(shape = s)
      } else this

    override def carbonCopy: Module = CopiedModule(shape.deepCopy(), attributes, copyOf = this)

    override def withAttributes(attributes: Attributes): FusedModule = copy(attributes = attributes)

    override def toString =
      s"""
        |  Name: ${this.attributes.nameOrDefault("unnamed")}
        |  Modules:
        |    ${subModules.iterator.map(m ⇒ m.attributes.nameLifted.getOrElse(m.toString.replaceAll("\n", "\n    "))).mkString("\n    ")}
        |  Downstreams: ${downstreams.iterator.map { case (in, out) ⇒ s"\n    $in -> $out" }.mkString("")}
        |  Upstreams: ${upstreams.iterator.map { case (out, in) ⇒ s"\n    $out -> $in" }.mkString("")}
        |""".stripMargin
  }
}

private[stream] object VirtualProcessor {
  sealed trait Termination
  case object Allowed extends Termination
  case object Completed extends Termination
  case class Failed(ex: Throwable) extends Termination

  private val InertSubscriber = new CancellingSubscriber[Any]
}

private[stream] final class VirtualProcessor[T] extends Processor[T, T] {
  import VirtualProcessor._
  import ReactiveStreamsCompliance._

  private val subscriptionStatus = new AtomicReference[AnyRef]
  private val terminationStatus = new AtomicReference[Termination]

  override def subscribe(s: Subscriber[_ >: T]): Unit = {
    requireNonNullSubscriber(s)
    if (subscriptionStatus.compareAndSet(null, s)) () // wait for onSubscribe
    else
      subscriptionStatus.get match {
        case sub: Subscriber[_] ⇒ rejectAdditionalSubscriber(s, "VirtualProcessor")
        case sub: Sub ⇒
          try {
            subscriptionStatus.set(s)
            tryOnSubscribe(s, sub)
            sub.closeLatch() // allow onNext only now
            terminationStatus.getAndSet(Allowed) match {
              case null                        ⇒ // nothing happened yet
              case VirtualProcessor.Completed  ⇒ tryOnComplete(s)
              case VirtualProcessor.Failed(ex) ⇒ tryOnError(s, ex)
              case VirtualProcessor.Allowed    ⇒ // all good
            }
          } catch {
            case NonFatal(ex) ⇒ sub.cancel()
          }
      }
  }

  override def onSubscribe(s: Subscription): Unit = {
    requireNonNullSubscription(s)
    val wrapped = new Sub(s)
    if (subscriptionStatus.compareAndSet(null, wrapped)) () // wait for Subscriber
    else
      subscriptionStatus.get match {
        case sub: Subscriber[_] ⇒
          terminationStatus.get match {
            case Allowed ⇒
              /*
               * There is a race condition here: if this thread reads the subscriptionStatus after
               * set set() in subscribe() but then sees the terminationStatus before the getAndSet()
               * is published then we will rely upon the downstream Subscriber for cancelling this
               * Subscription. I only mention this because the TCK requires that we handle this here
               * (since the manualSubscriber used there does not expose this behavior).
               */
              s.cancel()
            case _ ⇒
              tryOnSubscribe(sub, wrapped)
              wrapped.closeLatch() // allow onNext only now
              terminationStatus.set(Allowed)
          }
        case sub: Subscription ⇒
          s.cancel() // reject further Subscriptions
      }
  }

  override def onError(t: Throwable): Unit = {
    requireNonNullException(t)
    if (terminationStatus.compareAndSet(null, Failed(t))) () // let it be picked up by subscribe()
    else tryOnError(subscriptionStatus.get.asInstanceOf[Subscriber[T]], t)
  }

  override def onComplete(): Unit =
    if (terminationStatus.compareAndSet(null, Completed)) () // let it be picked up by subscribe()
    else tryOnComplete(subscriptionStatus.get.asInstanceOf[Subscriber[T]])

  override def onNext(t: T): Unit = {
    requireNonNullElement(t)
    tryOnNext(subscriptionStatus.get.asInstanceOf[Subscriber[T]], t)
  }

  private final class Sub(s: Subscription) extends AtomicLong with Subscription {
    override def cancel(): Unit = {
      subscriptionStatus.set(InertSubscriber)
      s.cancel()
    }
    @tailrec
    override def request(n: Long): Unit = {
      val current = get
      if (current < 0) s.request(n)
      else if (compareAndSet(current, current + n)) ()
      else request(n)
    }
    def closeLatch(): Unit = {
      val requested = getAndSet(-1)
      if (requested > 0) s.request(requested)
    }
  }
}

/**
 * INERNAL API
 */
private[stream] object MaterializerSession {
  class MaterializationPanic(cause: Throwable) extends RuntimeException("Materialization aborted.", cause) with NoStackTrace

  final val Debug = false
}

/**
 * INTERNAL API
 */
private[stream] abstract class MaterializerSession(val topLevel: StreamLayout.Module, val initialAttributes: Attributes) {
  import StreamLayout._

  private var subscribersStack: List[ju.Map[InPort, Subscriber[Any]]] =
    new ju.HashMap[InPort, Subscriber[Any]] :: Nil
  private var publishersStack: List[ju.Map[OutPort, Publisher[Any]]] =
    new ju.HashMap[OutPort, Publisher[Any]] :: Nil

  /*
   * Please note that this stack keeps track of the scoped modules wrapped in CopiedModule but not the CopiedModule
   * itself. The reason is that the CopiedModule itself is only needed for the enterScope and exitScope methods but
   * not elsewhere. For this reason they are just simply passed as parameters to those methods.
   *
   * The reason why the encapsulated (copied) modules are stored as mutable state to save subclasses of this class
   * from passing the current scope around or even knowing about it.
   */
  private var moduleStack: List[Module] = topLevel :: Nil

  private def subscribers: ju.Map[InPort, Subscriber[Any]] = subscribersStack.head
  private def publishers: ju.Map[OutPort, Publisher[Any]] = publishersStack.head
  private def currentLayout: Module = moduleStack.head

  // Enters a copied module and establishes a scope that prevents internals to leak out and interfere with copies
  // of the same module.
  // We don't store the enclosing CopiedModule itself as state since we don't use it anywhere else than exit and enter
  private def enterScope(enclosing: CopiedModule): Unit = {
    subscribersStack ::= new ju.HashMap
    publishersStack ::= new ju.HashMap
    moduleStack ::= enclosing.copyOf
  }

  // Exits the scope of the copied module and propagates Publishers/Subscribers to the enclosing scope assigning
  // them to the copied ports instead of the original ones (since there might be multiple copies of the same module
  // leading to port identity collisions)
  // We don't store the enclosing CopiedModule itself as state since we don't use it anywhere else than exit and enter
  private def exitScope(enclosing: CopiedModule): Unit = {
    val scopeSubscribers = subscribers
    val scopePublishers = publishers
    subscribersStack = subscribersStack.tail
    publishersStack = publishersStack.tail
    moduleStack = moduleStack.tail

    // When we exit the scope of a copied module,  pick up the Subscribers/Publishers belonging to exposed ports of
    // the original module and assign them to the copy ports in the outer scope that we will return to
    enclosing.copyOf.shape.inlets.iterator.zip(enclosing.shape.inlets.iterator).foreach {
      case (original, exposed) ⇒ assignPort(exposed, scopeSubscribers.get(original))
    }

    enclosing.copyOf.shape.outlets.iterator.zip(enclosing.shape.outlets.iterator).foreach {
      case (original, exposed) ⇒ assignPort(exposed, scopePublishers.get(original))
    }
  }

  final def materialize(): Any = {
    require(topLevel ne EmptyModule, "An empty module cannot be materialized (EmptyModule was given)")
    require(
      topLevel.isRunnable,
      s"The top level module cannot be materialized because it has unconnected ports: ${(topLevel.inPorts ++ topLevel.outPorts).mkString(", ")}")
    try materializeModule(topLevel, initialAttributes and topLevel.attributes)
    catch {
      case NonFatal(cause) ⇒
        // PANIC!!! THE END OF THE MATERIALIZATION IS NEAR!
        // Cancels all intermediate Publishers and fails all intermediate Subscribers.
        // (This is an attempt to clean up after an exception during materialization)
        val errorPublisher = new ErrorPublisher(new MaterializationPanic(cause), "")
        for (subMap ← subscribersStack; sub ← subMap.asScala.valuesIterator)
          errorPublisher.subscribe(sub)

        for (pubMap ← publishersStack; pub ← pubMap.asScala.valuesIterator)
          pub.subscribe(new CancellingSubscriber)

        throw cause
    }
  }

  protected def mergeAttributes(parent: Attributes, current: Attributes): Attributes =
    parent and current

  private val matValSrc: ju.Map[MaterializedValueNode, List[MaterializedValueSource[Any]]] = new ju.HashMap
  def registerSrc(ms: MaterializedValueSource[Any]): Unit = {
    if (MaterializerSession.Debug) println(s"registering source $ms")
    matValSrc.get(ms.computation) match {
      case null ⇒ matValSrc.put(ms.computation, ms :: Nil)
      case xs   ⇒ matValSrc.put(ms.computation, ms :: xs)
    }
  }

  protected def materializeModule(module: Module, effectiveAttributes: Attributes): Any = {
    val materializedValues: ju.Map[Module, Any] = new ju.HashMap

    for (submodule ← module.subModules) {
      val subEffectiveAttributes = mergeAttributes(effectiveAttributes, submodule.attributes)
      submodule match {
        case GraphStageModule(shape, attributes, mv: MaterializedValueSource[_]) ⇒
          val copy = mv.copySrc.asInstanceOf[MaterializedValueSource[Any]]
          registerSrc(copy)
          materializeAtomic(copy.module, subEffectiveAttributes, materializedValues)
        case atomic if atomic.isAtomic ⇒
          materializeAtomic(atomic, subEffectiveAttributes, materializedValues)
        case copied: CopiedModule ⇒
          enterScope(copied)
          materializedValues.put(copied, materializeModule(copied, subEffectiveAttributes))
          exitScope(copied)
        case composite ⇒
          materializedValues.put(composite, materializeComposite(composite, subEffectiveAttributes))
      }
    }

    if (MaterializerSession.Debug) {
      println("RESOLVING")
      println(s"  module = $module")
      println(s"  computation = ${module.materializedValueComputation}")
      println(s"  matValSrc = $matValSrc")
      println(s"  matVals = $materializedValues")
    }
    resolveMaterialized(module.materializedValueComputation, materializedValues, "  ")
  }

  protected def materializeComposite(composite: Module, effectiveAttributes: Attributes): Any = {
    materializeModule(composite, effectiveAttributes)
  }

  protected def materializeAtomic(atomic: Module, effectiveAttributes: Attributes, matVal: ju.Map[Module, Any]): Unit

  private def resolveMaterialized(matNode: MaterializedValueNode, matVal: ju.Map[Module, Any], indent: String): Any = {
    if (MaterializerSession.Debug) println(indent + matNode)
    val ret = matNode match {
      case Atomic(m)          ⇒ matVal.get(m)
      case Combine(f, d1, d2) ⇒ f(resolveMaterialized(d1, matVal, indent + "  "), resolveMaterialized(d2, matVal, indent + "  "))
      case Transform(f, d)    ⇒ f(resolveMaterialized(d, matVal, indent + "  "))
      case Ignore             ⇒ NotUsed
    }
    if (MaterializerSession.Debug) println(indent + s"result = $ret")
    matValSrc.remove(matNode) match {
      case null ⇒ // nothing to do
      case srcs ⇒
        if (MaterializerSession.Debug) println(indent + s"triggering sources $srcs")
        srcs.foreach(_.setValue(ret))
    }
    ret
  }

  final protected def assignPort(in: InPort, subscriber: Subscriber[Any]): Unit = {
    subscribers.put(in, subscriber)
    // Interface (unconnected) ports of the current scope will be wired when exiting the scope
    if (!currentLayout.inPorts(in)) {
      val publisher = publishers.get(currentLayout.upstreams(in))
      if (publisher ne null) publisher.subscribe(subscriber)
    }
  }

  final protected def assignPort(out: OutPort, publisher: Publisher[Any]): Unit = {
    publishers.put(out, publisher)
    // Interface (unconnected) ports of the current scope will be wired when exiting the scope
    if (!currentLayout.outPorts(out)) {
      val subscriber = subscribers.get(currentLayout.downstreams(out))
      if (subscriber ne null) publisher.subscribe(subscriber)
    }
  }

}<|MERGE_RESOLUTION|>--- conflicted
+++ resolved
@@ -363,25 +363,18 @@
   }
 
   final case class CompositeModule(
-    override val subModules: Set[Module],
-    override val shape: Shape,
-    override val downstreams: Map[OutPort, InPort],
-    override val upstreams: Map[InPort, OutPort],
-    override val materializedValueComputation: MaterializedValueNode,
-    override val attributes: Attributes) extends Module {
-
-<<<<<<< HEAD
+      override val subModules: Set[Module],
+      override val shape: Shape,
+      override val downstreams: Map[OutPort, InPort],
+      override val upstreams: Map[InPort, OutPort],
+      override val materializedValueComputation: MaterializedValueNode,
+      override val attributes: Attributes) extends Module {
+
     override def replaceShape(s: Shape): Module =
       if (s != shape) {
         shape.requireSamePortsAs(s)
         copy(shape = s)
       } else this
-=======
-    override def replaceShape(s: Shape): Module = {
-      shape.requireSamePortsAs(s)
-      copy(shape = s)
-    }
->>>>>>> e202ea8c
 
     override def carbonCopy: Module = CopiedModule(shape.deepCopy(), attributes, copyOf = this)
 
@@ -402,13 +395,13 @@
   }
 
   final case class FusedModule(
-    override val subModules: Set[Module],
-    override val shape: Shape,
-    override val downstreams: Map[OutPort, InPort],
-    override val upstreams: Map[InPort, OutPort],
-    override val materializedValueComputation: MaterializedValueNode,
-    override val attributes: Attributes,
-    info: Fusing.StructuralInfo) extends Module {
+      override val subModules: Set[Module],
+      override val shape: Shape,
+      override val downstreams: Map[OutPort, InPort],
+      override val upstreams: Map[InPort, OutPort],
+      override val materializedValueComputation: MaterializedValueNode,
+      override val attributes: Attributes,
+      info: Fusing.StructuralInfo) extends Module {
 
     override def isFused: Boolean = true
 
